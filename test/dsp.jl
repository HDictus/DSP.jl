--- conflicted
+++ resolved
@@ -36,11 +36,7 @@
 
 @testset "conv" begin
 
-<<<<<<< HEAD
-    @test optimalfftfiltlength(3, 1) == 3 # Should be at least the first input
-=======
     @test optimalfftfiltlength(1, 3) == 1 # Should be at least the first input
->>>>>>> f6c051d5
 
     @testset "conv-1D" begin
         # Convolution
@@ -166,17 +162,10 @@
             sv, v = os_test_data(eltype, nv, N)
             sout = su .+ sv .- 1
             out = _conv_similar(u, sout, axes(u), axes(v))
-<<<<<<< HEAD
             unsafe_conv_kern_os!(out, u, v, (), su, sv, sout, nffts)
             os_out = copy(out)
             fft_nfft = nextfastfft(sout)
             _conv_kern_fft!(out, (u, v), sout, fft_nfft)
-=======
-            unsafe_conv_kern_os!(out, u, v, su, sv, sout, nffts)
-            os_out = copy(out)
-            fft_nfft = nextfastfft(sout)
-            _conv_kern_fft!(out, u, v, su, sv, sout, fft_nfft)
->>>>>>> f6c051d5
             @test out ≈ os_out
         end
         Ns = [1, 2, 3]
@@ -184,18 +173,11 @@
         nlarge = 128
 
         regular_nsmall = [12, 128]
-<<<<<<< HEAD
-
-        for numdim in Ns
-            for elt in eltypes
-                for nsmall in regular_nsmall
-                    nfft = optimalfftfiltlength(nlarge, nsmall)
-=======
+
         for numdim in Ns
             for elt in eltypes
                 for nsmall in regular_nsmall
                     nfft = optimalfftfiltlength(nsmall, nlarge)
->>>>>>> f6c051d5
                     test_os(elt, nlarge, nsmall, Val{numdim}(), nfft)
                 end
             end
@@ -217,7 +199,7 @@
         # three blocks need to be padded in the following case:
         test_os(Float64, 25, 4, Val{1}(), 16)
     end
-<<<<<<< HEAD
+
 
     @testset "N-arg-conv" begin
         u = [1, 2, 3, 2, 1]
@@ -280,8 +262,7 @@
                          [1, 2, 3, 4], [5, 6, 7, 8])
     end
 
-=======
->>>>>>> f6c051d5
+
 end
 
 @testset "xcorr" begin
